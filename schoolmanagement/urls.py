"""
URL configuration for schoolmanagement project.

The `urlpatterns` list routes URLs to views. For more information please see:
    https://docs.djangoproject.com/en/5.0/topics/http/urls/
Examples:
Function views
    1. Add an import:  from my_app import views
    2. Add a URL to urlpatterns:  path('', views.home, name='home')
Class-based views
    1. Add an import:  from other_app.views import Home
    2. Add a URL to urlpatterns:  path('', Home.as_view(), name='home')
Including another URLconf
    1. Import the include() function: from django.urls import include, path
    2. Add a URL to urlpatterns:  path('blog/', include('blog.urls'))
"""

from django.contrib import admin
from django.urls import path, include
<<<<<<< HEAD
from django.conf.urls.i18n import i18n_patterns

urlpatterns = [
    path("django-admin/", admin.site.urls),  # Rename to avoid conflict
    path('i18n/', include('django.conf.urls.i18n')),  # Language switching
]

# Add i18n patterns for internationalized URLs
urlpatterns += i18n_patterns(
    path("admin/", include('admins.urls')),  # Custom admin URLs
    path("", include('admins.urls')),  # Root path redirect to admin login
    prefix_default_language=False,
)
=======

urlpatterns = [
    path("admin/", admin.site.urls),
    path("teacher/", include("teachers.urls"))
]
>>>>>>> 42ba6679
<|MERGE_RESOLUTION|>--- conflicted
+++ resolved
@@ -17,12 +17,12 @@
 
 from django.contrib import admin
 from django.urls import path, include
-<<<<<<< HEAD
 from django.conf.urls.i18n import i18n_patterns
 
 urlpatterns = [
     path("django-admin/", admin.site.urls),  # Rename to avoid conflict
     path('i18n/', include('django.conf.urls.i18n')),  # Language switching
+    path("teacher/", include("teachers.urls"))
 ]
 
 # Add i18n patterns for internationalized URLs
@@ -30,11 +30,4 @@
     path("admin/", include('admins.urls')),  # Custom admin URLs
     path("", include('admins.urls')),  # Root path redirect to admin login
     prefix_default_language=False,
-)
-=======
-
-urlpatterns = [
-    path("admin/", admin.site.urls),
-    path("teacher/", include("teachers.urls"))
-]
->>>>>>> 42ba6679
+)