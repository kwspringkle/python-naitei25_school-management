--- conflicted
+++ resolved
@@ -17,12 +17,8 @@
     ADMIN_LOGOUT_SUCCESS_MESSAGE,
     PAGE_SIZE
 )
-from .forms import AdminLoginForm, AddStudentForm, AddTeacherForm, TeachingAssignmentForm, TeachingAssignmentFilterForm, TimetableFilterForm, TimetableForm
-<<<<<<< HEAD
-from .forms import ClassForm
-=======
-
->>>>>>> 927be317
+from .forms import AdminLoginForm, AddStudentForm, AddTeacherForm, TeachingAssignmentForm, TeachingAssignmentFilterForm, TimetableFilterForm, TimetableForm, ClassForm
+
 # Model imports
 from students.models import Student
 from teachers.models import Teacher, Assign, AssignTime
@@ -424,7 +420,6 @@
     except AssignTime.DoesNotExist:
         messages.error(request, _('The timetable entry does not exist!'))
 
-<<<<<<< HEAD
     return redirect('timetable')
 
 @login_required
@@ -527,7 +522,4 @@
     except Class.DoesNotExist:
         messages.error(request, _('The class does not exist!'))
     
-    return redirect('class_list')
-=======
-    return redirect('timetable')
->>>>>>> 927be317
+    return redirect('class_list')