# Django imports
from django.shortcuts import render, redirect
from django.contrib.auth import authenticate, login, logout
from django.contrib.auth.decorators import login_required, permission_required
from django.contrib import messages
from django.http import HttpResponse
from django.views.decorators.csrf import csrf_protect
from django.utils.translation import gettext_lazy as _
from admins.models import User
from django.db import transaction
from django.core.paginator import Paginator
from django.urls import reverse
# Local application imports
from utils.constant import (
    ADMIN_DATETIME_FORMAT,
    ADMIN_WELCOME_MESSAGE,
    ADMIN_LOGOUT_SUCCESS_MESSAGE,
    PAGE_SIZE, ZERO 
)
<<<<<<< HEAD
from .forms import (
    AdminLoginForm,
    AddStudentForm,
    AddTeacherForm,
    TeachingAssignmentForm,
    TeachingAssignmentFilterForm,
    TimetableFilterForm,
    TimetableForm,
    ClassForm,
    EditStudentForm)
# Model imports
from students.models import Student, Attendance, StudentSubject, AttendanceTotal
from teachers.models import Teacher, Assign, AssignTime, Marks
=======
from .forms import AdminLoginForm, AddStudentForm, AddTeacherForm, TeachingAssignmentForm, TeachingAssignmentFilterForm, TimetableFilterForm, TimetableForm

# Model imports
from students.models import Student
from teachers.models import Teacher, Assign, AssignTime
>>>>>>> 927be317
from admins.models import User, Dept, Subject, Class


@csrf_protect
def admin_login(request):
    """
    Custom admin login view with form validation and clean data
    """
    # Redirect authenticated admin users
    if request.user.is_authenticated and request.user.is_superuser:
        return redirect('admin_dashboard')

    # Initialize form
    form = AdminLoginForm(request=request)

    if request.method == 'POST':
        form = AdminLoginForm(request, data=request.POST)

        if form.is_valid():
            # Get cleaned data and authenticated user
            user = form.get_user()

            # Login user
            login(request, user)
            messages.success(
                request,
                _(ADMIN_WELCOME_MESSAGE) % {
                    'name': user.get_full_name() or user.username}
            )
            return redirect('admin_dashboard')
        else:
            # Form has validation errors
            for field, errors in form.errors.items():
                for error in errors:
                    messages.error(request, error)

    context = {
        'form': form
    }
    return render(request, 'admins/login.html', context)


def admin_dashboard(request):
    """
    Admin dashboard view
    Note: Admin permission check is handled by AdminPermissionMiddleware
    """
    # Basic statistics
    context = {
        'total_students': Student.objects.count(),
        'total_teachers': Teacher.objects.count(),
        'total_departments': Dept.objects.count(),
        'total_subjects': Subject.objects.count(),
        'total_classes': Class.objects.count(),
        'admin_user': request.user,
        'date_format': ADMIN_DATETIME_FORMAT,
    }

    return render(request, 'admins/dashboard.html', context)


def admin_logout(request):
    """
    Admin logout view
    Note: Admin permission check is handled by AdminPermissionMiddleware
    """
    if request.user.is_authenticated and request.user.is_superuser:
        messages.success(request, _(ADMIN_LOGOUT_SUCCESS_MESSAGE))
    logout(request)
    return redirect('admin_login')


def add_student(request):
    """
    Add new student view
    Note: Admin permission check is handled by AdminPermissionMiddleware
    """
    if request.method == 'POST':
        form = AddStudentForm(request.POST)

        if form.is_valid():
            try:
                with transaction.atomic():
                    # Create user account
                    user = User.objects.create_user(
                        username=form.cleaned_data['username'],
                        email=form.cleaned_data['email'],
                        password=form.cleaned_data['password'],
                        first_name=form.cleaned_data['name'].split()[0],
                        last_name=' '.join(form.cleaned_data['name'].split()[1:]) if len(
                            form.cleaned_data['name'].split()) > 1 else ''
                    )

                    # Create student profile
                    student = Student.objects.create(
                        user=user,
                        USN=form.cleaned_data['USN'],
                        name=form.cleaned_data['name'],
                        sex=form.cleaned_data['sex'],
                        DOB=form.cleaned_data['DOB'],
                        address=form.cleaned_data['address'],
                        phone=form.cleaned_data['phone'],
                        class_id=form.cleaned_data['class_id']
                    )

                    messages.success(request, _(
                        'Student "{}" has been successfully added.').format(student.name))
                    return redirect('admin_dashboard')

            except Exception as e:
                messages.error(request, _(
                    'Error creating student: {}').format(str(e)))
        else:
            # Form has validation errors
            for field, errors in form.errors.items():
                for error in errors:
                    messages.error(request, error)
    else:
        form = AddStudentForm()

    context = {
        'form': form,
        'title': _('Add Student'),
        'submit_text': _('Add Student'),
        'admin_user': request.user,
    }
    return render(request, 'admins/add_student.html', context)


def add_teacher(request):
    """
    Add new teacher view
    Note: Admin permission check is handled by AdminPermissionMiddleware
    """
    if request.method == 'POST':
        form = AddTeacherForm(request.POST)

        if form.is_valid():
            try:
                with transaction.atomic():
                    # Create user account
                    user = User.objects.create_user(
                        username=form.cleaned_data['username'],
                        email=form.cleaned_data['email'],
                        password=form.cleaned_data['password'],
                        first_name=form.cleaned_data['name'].split()[0],
                        last_name=' '.join(form.cleaned_data['name'].split()[1:]) if len(
                            form.cleaned_data['name'].split()) > 1 else ''
                    )

                    # Create teacher profile
                    teacher = Teacher.objects.create(
                        user=user,
                        id=form.cleaned_data['id'],
                        name=form.cleaned_data['name'],
                        sex=form.cleaned_data['sex'],
                        DOB=form.cleaned_data['DOB'],
                        address=form.cleaned_data['address'],
                        phone=form.cleaned_data['phone'],
                        dept=form.cleaned_data['dept']
                    )

                    messages.success(request, _(
                        'Teacher "{}" has been successfully added.').format(teacher.name))
                    return redirect('admin_dashboard')

            except Exception as e:
                messages.error(request, _(
                    'Error creating teacher: {}').format(str(e)))
        else:
            # Form has validation errors
            for field, errors in form.errors.items():
                for error in errors:
                    messages.error(request, error)
    else:
        form = AddTeacherForm()

    context = {
        'form': form,
        'title': _('Add Teacher'),
        'submit_text': _('Add Teacher'),
        'admin_user': request.user,
    }
    return render(request, 'admins/add_teacher.html', context)


@login_required
def teaching_assignments(request):
    """
    View for managing teaching assignments
    """
    # Handle filter form
    filter_form = TeachingAssignmentFilterForm(request.GET)
    assignments = Assign.objects.all()

    if filter_form.is_valid():
        teacher = filter_form.cleaned_data.get('teacher')
        subject = filter_form.cleaned_data.get('subject')
        class_id = filter_form.cleaned_data.get('class_id')

        if teacher:
            assignments = assignments.filter(teacher=teacher)
        if subject:
            assignments = assignments.filter(subject=subject)
        if class_id:
            assignments = assignments.filter(class_id=class_id)

    # Pagination
    paginator = Paginator(assignments, PAGE_SIZE)  # 10 entries per page
    page_number = request.GET.get('page')
    assignments = paginator.get_page(page_number)

    context = {
        'assignments': assignments,
        'filter_form': filter_form,
        'admin_user': request.user,
    }
    return render(request, 'admins/teaching_assignments.html', context)


@login_required
@permission_required('assign.add_assign', raise_exception=True)
def add_teaching_assignment(request):
    """
    View for adding a new teaching assignment
    """
    if request.method == 'POST':
        form = TeachingAssignmentForm(request.POST)
        if form.is_valid():
            form.save()
            messages.success(request, _(
                'Teaching assignment has been added successfully!'))
            return redirect('teaching_assignments')
        else:
            for field, errors in form.errors.items():
                for error in errors:
                    messages.error(request, error)
    else:
        form = TeachingAssignmentForm()

    context = {
        'form': form,
        'admin_user': request.user,
        'title': _('Add Teaching Assignment')
    }
    return render(request, 'admins/teaching_assignment_form.html', context)


@login_required
@permission_required('assign.change_assign', raise_exception=True)
def edit_teaching_assignment(request, assignment_id):
    """
    View for editing a teaching assignment
    """
    try:
        assignment = Assign.objects.get(id=assignment_id)
    except Assign.DoesNotExist:
        messages.error(request, _('The teaching assignment does not exist!'))
        return redirect('teaching_assignments')

    if request.method == 'POST':
        form = TeachingAssignmentForm(request.POST, instance=assignment)
        if form.is_valid():
            form.save()
            messages.success(request, _(
                'Teaching assignment has been updated successfully!'))
            return redirect('teaching_assignments')
        else:
            for field, errors in form.errors.items():
                for error in errors:
                    messages.error(request, error)
    else:
        form = TeachingAssignmentForm(instance=assignment)

    context = {
        'form': form,
        'assignment': assignment,
        'admin_user': request.user,
        'title': _('Edit Teaching Assignment')
    }
    return render(request, 'admins/teaching_assignment_form.html', context)


@login_required
@permission_required('assign.delete_assign', raise_exception=True)
def delete_teaching_assignment(request, assignment_id):
    """
    View for deleting a teaching assignment
    """
    try:
        assignment = Assign.objects.get(id=assignment_id)
        assignment.delete()
        messages.success(request, _(
            'Teaching assignment has been deleted successfully!'))
    except Assign.DoesNotExist:
        messages.error(request, _('The teaching assignment does not exist!'))
<<<<<<< HEAD

    return redirect('teaching_assignments')


=======
    
    return redirect('teaching_assignments')

>>>>>>> 927be317
@login_required
def timetable(request):
    """
    View for managing timetable
    """
    filter_form = TimetableFilterForm(request.GET)
    timetable_entries = AssignTime.objects.select_related(
        'assign__subject', 'assign__teacher', 'assign__class_id'
    )

    if filter_form.is_valid():
        class_id = filter_form.cleaned_data.get('class_id')
        teacher = filter_form.cleaned_data.get('teacher')
        day = filter_form.cleaned_data.get('day')

        if class_id:
<<<<<<< HEAD
            timetable_entries = timetable_entries.filter(
                assign__class_id=class_id)
        if teacher:
            timetable_entries = timetable_entries.filter(
                assign__teacher=teacher)
=======
            timetable_entries = timetable_entries.filter(assign__class_id=class_id)
        if teacher:
            timetable_entries = timetable_entries.filter(assign__teacher=teacher)
>>>>>>> 927be317
        if day:
            timetable_entries = timetable_entries.filter(day=day)

    context = {
        'timetable_entries': timetable_entries,
        'filter_form': filter_form,
        'admin_user': request.user,
    }
    return render(request, 'admins/timetable.html', context)


@login_required
@permission_required('assign.add_assigntime', raise_exception=True)
def add_timetable_entry(request):
    """
    View for adding new timetable entry
    """
    if request.method == 'POST':
        form = TimetableForm(request.POST)
        if form.is_valid():
            form.save()
<<<<<<< HEAD
            messages.success(request, _(
                'Timetable entry has been added successfully!'))
=======
            messages.success(request, _('Timetable entry has been added successfully!'))
>>>>>>> 927be317
            return redirect('timetable')
        else:
            for field, errors in form.errors.items():
                for error in errors:
                    messages.error(request, _(error))
    else:
        form = TimetableForm()

    context = {
        'form': form,
        'admin_user': request.user,
        'title': _('Add Timetable Entry')
    }
    return render(request, 'admins/timetable_form.html', context)


@login_required
@permission_required('assign.change_assigntime', raise_exception=True)
def edit_timetable_entry(request, entry_id):
    """
    View for editing timetable entry
    """
    try:
        entry = AssignTime.objects.get(id=entry_id)
    except AssignTime.DoesNotExist:
        messages.error(request, _('The timetable entry does not exist!'))
        return redirect('timetable')

    if request.method == 'POST':
        form = TimetableForm(request.POST, instance=entry)
        if form.is_valid():
            form.save()
<<<<<<< HEAD
            messages.success(request, _(
                'Timetable entry has been updated successfully!'))
=======
            messages.success(request, _('Timetable entry has been updated successfully!'))
>>>>>>> 927be317
            return redirect('timetable')
        else:
            for field, errors in form.errors.items():
                for error in errors:
                    messages.error(request, _(error))
    else:
        form = TimetableForm(instance=entry)

    context = {
        'form': form,
        'entry': entry,
        'admin_user': request.user,
        'title': _('Edit Timetable Entry')
    }
    return render(request, 'admins/timetable_form.html', context)


@login_required
@permission_required('assign.delete_assigntime', raise_exception=True)
def delete_timetable_entry(request, entry_id):
    """
    View for deleting timetable entry
    """
    try:
        entry = AssignTime.objects.get(id=entry_id)
        entry.delete()
<<<<<<< HEAD
        messages.success(request, _(
            'Timetable entry has been deleted successfully!'))
    except AssignTime.DoesNotExist:
        messages.error(request, _('The timetable entry does not exist!'))

    return redirect('timetable')


@login_required
def class_list(request):
    """
    View for listing all classes with pagination and filtering
    """
    # Handle filter form (optional, you can add a filter form later if needed)
    classes = Class.objects.all().order_by('id')

    # Pagination
    paginator = Paginator(classes, PAGE_SIZE)  # Use PAGE_SIZE from constants
    page_number = request.GET.get('page')
    classes_page = paginator.get_page(page_number)

    context = {
        'classes': classes_page,
        'admin_user': request.user,
        'title': _('Manage Classes'),
    }
    return render(request, 'admins/class_list.html', context)


@login_required
@permission_required('admins.add_class', raise_exception=True)
def add_class(request):
    if request.method == 'POST':
        form = ClassForm(request.POST)
        if form.is_valid():
            try:
                form.save()
                messages.success(request, _(
                    'Class has been added successfully!'))
                return redirect('class_list')
            except Exception as e:
                messages.error(request, _(
                    'Error creating class: {}').format(str(e)))
        else:
            for field, errors in form.errors.items():
                for error in errors:
                    messages.error(request, error)
    else:
        form = ClassForm()

    context = {
        'form': form,
        'admin_user': request.user,
        'title': _('Add Class'),
        'submit_text': _('Add Class'),
        'students': [],  # Không có học sinh khi thêm mới lớp
    }
    return render(request, 'admins/class_form.html', context)


@login_required
@permission_required('admins.change_class', raise_exception=True)
def edit_class(request, class_id):
    try:
        class_obj = Class.objects.get(id=class_id)
    except Class.DoesNotExist:
        messages.error(request, _('The class does not exist!'))
        return redirect('class_list')

    # Lấy danh sách học sinh thuộc lớp và sắp xếp theo tên
    students = Student.objects.filter(class_id=class_obj).order_by('name')

    # Phân trang
    paginator = Paginator(students, PAGE_SIZE)
    page_number = request.GET.get('page')
    students_page = paginator.get_page(page_number)

    if request.method == 'POST':
        form = ClassForm(request.POST, instance=class_obj)
        if form.is_valid():
            try:
                form.save()
                messages.success(request, _(
                    'Class has been updated successfully!'))
                return redirect('class_list')
            except Exception as e:
                messages.error(request, _(
                    'Error updating class: {}').format(str(e)))
        else:
            for field, errors in form.errors.items():
                for error in errors:
                    messages.error(request, error)
    else:
        form = ClassForm(instance=class_obj)

    context = {
        'form': form,
        'class_obj': class_obj,
        'admin_user': request.user,
        'title': _('Edit Class'),
        'submit_text': _('Update Class'),
        'students': students_page,
    }
    return render(request, 'admins/class_form.html', context)


@login_required
@permission_required('admins.delete_class', raise_exception=True)
def delete_class(request, class_id):
    """
    View để xóa lớp (chỉ xóa nếu không có học sinh nào )
    """
    try:
        class_obj = Class.objects.get(id=class_id)
        students_count = class_obj.student_set.count()

        if students_count > ZERO:
            messages.warning(request, _(
                'Cannot delete this class because it has %(count)d student(s).') % {'count': students_count})
        else:
            class_obj.delete()
            messages.success(request, _('Class has been deleted successfully!'))

    except Class.DoesNotExist:
        messages.error(request, _('The class does not exist!'))

    return redirect('class_list')


@login_required
@permission_required('students.add_student', raise_exception=True)
def add_student_to_class(request, class_id):
    """
    View để thêm học sinh vào lớp
    """
    try:
        class_obj = Class.objects.get(id=class_id)
    except Class.DoesNotExist:
        messages.error(request, _('The class does not exist!'))
        return redirect('class_list')

    if request.method == 'POST':
        form = AddStudentForm(request.POST)
        if form.is_valid():
            try:
                with transaction.atomic():
                    # Tạo tài khoản người dùng
                    user = User.objects.create_user(
                        username=form.cleaned_data['username'],
                        email=form.cleaned_data['email'],
                        password=form.cleaned_data['password'],
                        first_name=form.cleaned_data['name'].split()[0],
                        last_name=' '.join(form.cleaned_data['name'].split()[1:]) if len(
                            form.cleaned_data['name'].split()) > 1 else ''
                    )

                    # Tạo hồ sơ học sinh
                    student = Student.objects.create(
                        user=user,
                        USN=form.cleaned_data['USN'],
                        name=form.cleaned_data['name'],
                        sex=form.cleaned_data['sex'],
                        DOB=form.cleaned_data['DOB'],
                        address=form.cleaned_data['address'],
                        phone=form.cleaned_data['phone'],
                        class_id=class_obj  # Gán lớp cụ thể
                    )

                    messages.success(request, _(
                        'Student "{}" has been successfully added to class.').format(student.name))
                    return redirect('edit_class', class_id=class_id)
            except Exception as e:
                messages.error(request, _(
                    'Error creating student: {}').format(str(e)))
        else:
            for field, errors in form.errors.items():
                for error in errors:
                    messages.error(request, error)
    else:
        form = AddStudentForm(initial={'class_id': class_obj})

    context = {
        'form': form,
        'class_obj': class_obj,
        'admin_user': request.user,
        'title': _('Add Student to {}').format(class_obj),
        'submit_text': _('Add Student'),
    }
    return render(request, 'admins/add_student_to_class.html', context)


@login_required
@permission_required('students.change_student', raise_exception=True)
def edit_student(request, student_id):
    """
    View để sửa thông tin học sinh sử dụng EditStudentForm riêng
    """
    try:
        student = Student.objects.get(USN=student_id)
    except Student.DoesNotExist:
        messages.error(request, _('The student does not exist!'))
        return redirect('class_list')

    if request.method == 'POST':
        # Sử dụng EditStudentForm thay vì AddStudentForm
        form = EditStudentForm(request.POST, instance=student)

        if form.is_valid():
            try:
                with transaction.atomic():
                    # Cập nhật User model
                    user = student.user

                    # Cập nhật username nếu khác
                    new_username = form.cleaned_data.get('username')
                    if new_username and new_username != user.username:
                        user.username = new_username

                    # Cập nhật email nếu khác
                    new_email = form.cleaned_data.get('email')
                    if new_email and new_email != user.email:
                        user.email = new_email

                    # Cập nhật password nếu được cung cấp
                    new_password = form.cleaned_data.get('password')
                    if new_password and new_password.strip():
                        user.set_password(new_password)

                    # Cập nhật first_name và last_name từ name
                    new_name = form.cleaned_data.get('name')
                    if new_name:
                        name_parts = new_name.split()
                        user.first_name = name_parts[0] if name_parts else ''
                        user.last_name = ' '.join(name_parts[1:]) if len(
                            name_parts) > 1 else ''

                    user.save()

                    # Cập nhật Student model (form.save() sẽ tự động update vì có instance)
                    form.save()

                    messages.success(request, _(
                        'Student "{}" has been updated successfully!').format(student.name))
                    return redirect('edit_class', class_id=student.class_id.id)

            except Exception as e:
                messages.error(request, _(
                    'Error updating student: {}').format(str(e)))
        else:
            # Hiển thị lỗi validation
            for field, errors in form.errors.items():
                for error in errors:
                    messages.error(request, f"{field}: {error}")
    else:
        # GET request - hiển thị form với dữ liệu hiện tại
        form = EditStudentForm(instance=student)

    context = {
        'form': form,
        'student': student,
        'admin_user': request.user,
        'title': _('Edit Student {}').format(student.name),
        'submit_text': _('Update Student'),
    }
    return render(request, 'admins/edit_student.html', context)

@login_required
@permission_required('students.delete_student', raise_exception=True)
def delete_student(request, student_id):
    """
    View để xóa học sinh.
    - Nếu học sinh đã tham gia học (có StudentSubject, Attendance, hoặc Marks): Deactivate
    - Nếu chưa có dữ liệu liên quan: Xóa hoàn toàn
    """
    try:
        student = Student.objects.get(USN=student_id)
        class_id = student.class_id.id

        # Kiểm tra xem có dữ liệu học tập liên quan không
        has_student_subjects = StudentSubject.objects.filter(student=student).exists()
        has_attendance = Attendance.objects.filter(student=student).exists()
        has_attendance_total = AttendanceTotal.objects.filter(student=student).exists()
        has_marks = Marks.objects.filter(student_subject__student=student).exists()

        has_related_data = any([
            has_student_subjects,
            has_attendance,
            has_attendance_total,
            has_marks
        ])

        if has_related_data:
            # Chỉ deactivate student
            student.user.is_active = False
            student.user.save()
            student.is_active = False 
            student.save()
            messages.warning(request, _(
                'Student has academic records and has been deactivated instead of deleted.'))
        else:
            # Nếu chưa tham gia học thì cho phép xóa hoàn toàn
            student.user.delete()
            student.delete()
            messages.success(request, _('Student has been deleted successfully!'))

    except Student.DoesNotExist:
        messages.error(request, _('The student does not exist!'))

    return redirect('edit_class', class_id=class_id)
=======
        messages.success(request, _('Timetable entry has been deleted successfully!'))
    except AssignTime.DoesNotExist:
        messages.error(request, _('The timetable entry does not exist!'))

    return redirect('timetable')
>>>>>>> 927be317
<|MERGE_RESOLUTION|>--- conflicted
+++ resolved
@@ -17,7 +17,6 @@
     ADMIN_LOGOUT_SUCCESS_MESSAGE,
     PAGE_SIZE, ZERO 
 )
-<<<<<<< HEAD
 from .forms import (
     AdminLoginForm,
     AddStudentForm,
@@ -31,13 +30,6 @@
 # Model imports
 from students.models import Student, Attendance, StudentSubject, AttendanceTotal
 from teachers.models import Teacher, Assign, AssignTime, Marks
-=======
-from .forms import AdminLoginForm, AddStudentForm, AddTeacherForm, TeachingAssignmentForm, TeachingAssignmentFilterForm, TimetableFilterForm, TimetableForm
-
-# Model imports
-from students.models import Student
-from teachers.models import Teacher, Assign, AssignTime
->>>>>>> 927be317
 from admins.models import User, Dept, Subject, Class
 
 
@@ -334,16 +326,9 @@
             'Teaching assignment has been deleted successfully!'))
     except Assign.DoesNotExist:
         messages.error(request, _('The teaching assignment does not exist!'))
-<<<<<<< HEAD
 
     return redirect('teaching_assignments')
 
-
-=======
-    
-    return redirect('teaching_assignments')
-
->>>>>>> 927be317
 @login_required
 def timetable(request):
     """
@@ -360,17 +345,11 @@
         day = filter_form.cleaned_data.get('day')
 
         if class_id:
-<<<<<<< HEAD
             timetable_entries = timetable_entries.filter(
                 assign__class_id=class_id)
         if teacher:
             timetable_entries = timetable_entries.filter(
                 assign__teacher=teacher)
-=======
-            timetable_entries = timetable_entries.filter(assign__class_id=class_id)
-        if teacher:
-            timetable_entries = timetable_entries.filter(assign__teacher=teacher)
->>>>>>> 927be317
         if day:
             timetable_entries = timetable_entries.filter(day=day)
 
@@ -392,12 +371,8 @@
         form = TimetableForm(request.POST)
         if form.is_valid():
             form.save()
-<<<<<<< HEAD
             messages.success(request, _(
                 'Timetable entry has been added successfully!'))
-=======
-            messages.success(request, _('Timetable entry has been added successfully!'))
->>>>>>> 927be317
             return redirect('timetable')
         else:
             for field, errors in form.errors.items():
@@ -430,12 +405,8 @@
         form = TimetableForm(request.POST, instance=entry)
         if form.is_valid():
             form.save()
-<<<<<<< HEAD
             messages.success(request, _(
                 'Timetable entry has been updated successfully!'))
-=======
-            messages.success(request, _('Timetable entry has been updated successfully!'))
->>>>>>> 927be317
             return redirect('timetable')
         else:
             for field, errors in form.errors.items():
@@ -462,14 +433,12 @@
     try:
         entry = AssignTime.objects.get(id=entry_id)
         entry.delete()
-<<<<<<< HEAD
         messages.success(request, _(
             'Timetable entry has been deleted successfully!'))
     except AssignTime.DoesNotExist:
         messages.error(request, _('The timetable entry does not exist!'))
 
     return redirect('timetable')
-
 
 @login_required
 def class_list(request):
@@ -772,10 +741,3 @@
         messages.error(request, _('The student does not exist!'))
 
     return redirect('edit_class', class_id=class_id)
-=======
-        messages.success(request, _('Timetable entry has been deleted successfully!'))
-    except AssignTime.DoesNotExist:
-        messages.error(request, _('The timetable entry does not exist!'))
-
-    return redirect('timetable')
->>>>>>> 927be317
