--- conflicted
+++ resolved
@@ -598,7 +598,6 @@
         label=_('Class')
     )
 
-<<<<<<< HEAD
 class ClassForm(forms.ModelForm):
     class Meta:
         model = Class
@@ -629,10 +628,6 @@
             raise forms.ValidationError("Semester must be between 1 and 8.")
         return sem
 
-
-=======
->>>>>>> 927be317
-
 class TimetableForm(forms.ModelForm):
     """
     Form for managing timetable
