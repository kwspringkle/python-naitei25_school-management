from django.utils import timezone
from django.shortcuts import render, redirect
from django.contrib.auth import logout
from django.contrib.auth.decorators import login_required
from django.contrib import messages
from django.utils.translation import gettext_lazy as _
from teachers.models import Teacher
from django.shortcuts import get_object_or_404
from django.http import HttpResponseBadRequest, HttpResponseRedirect, JsonResponse
from django.urls import reverse
from .models import Teacher, Assign, ExamSession, Marks, AssignTime, AttendanceClass
from students.models import Attendance, StudentSubject
from django.db import transaction
from utils.date_utils import determine_semester, determine_academic_year_start
from datetime import datetime, timedelta, date
import math

from utils.constant import (
    DAYS_OF_WEEK, TIME_SLOTS, TIMETABLE_TIME_SLOTS,
    TIMETABLE_DAYS_COUNT, TIMETABLE_PERIODS_COUNT, TIMETABLE_DEFAULT_VALUE,
    TIMETABLE_SKIP_PERIODS, TIMETABLE_ACCESS_DENIED_MESSAGE,
    FREE_TEACHERS_NO_AVAILABLE_TEACHERS_MESSAGE, FREE_TEACHERS_NO_SUBJECT_KNOWLEDGE_MESSAGE,
    TEACHER_FILTER_DISTINCT_ENABLED, TEACHER_FILTER_BY_CLASS, TEACHER_FILTER_BY_SUBJECT_KNOWLEDGE, DATE_FORMAT,
    ATTENDANCE_STANDARD, CIE_STANDARD,TEST_NAME_CHOICES, BREAK_PERIOD, LUNCH_PERIOD,
    CIE_CALCULATION_LIMIT, CIE_DIVISOR
)


def _calculate_attendance_statistics(attendance_queryset):
    """
    Private function to calculate attendance statistics from an attendance queryset.
    
    Args:
        attendance_queryset: QuerySet of Attendance objects
        
    Returns:
        dict: Dictionary containing attendance statistics with keys:
            - total_students: Total number of students
            - present_students: Number of present students
            - absent_students: Number of absent students  
            - attendance_percentage: Attendance percentage (rounded to 1 decimal)
    """
    total_students = attendance_queryset.count()
    present_students = attendance_queryset.filter(status=True).count()
    absent_students = total_students - present_students
    attendance_percentage = round(
        (present_students / total_students * 100), 1
    ) if total_students > 0 else 0
    
    return {
        'total_students': total_students,
        'present_students': present_students,
        'absent_students': absent_students,
        'attendance_percentage': attendance_percentage,
    }


@login_required
def teacher_dashboard(request):
    """
    Teacher dashboard view - only accessible to authenticated teachers
    """
    # Check if user is a teacher
    if not getattr(request.user, 'is_teacher', False):
        messages.error(request, _(
            'Access denied. Teacher credentials required.'))
        return redirect('unified_login')

    # Get teacher profile
    try:
        teacher = Teacher.objects.get(user=request.user)
    except Teacher.DoesNotExist:
        messages.error(request, _(
            'Teacher profile not found. Please contact administrator.'))
        return redirect('unified_logout')

    context = {
        'teacher': teacher,
        'user': request.user,
    }

    return render(request, 't_homepage.html', context)


def teacher_logout(request):
    """
    Teacher logout view - redirects to unified logout
    """
    return redirect('unified_logout')


# Legacy view for backward compatibility
@login_required
def index(request):
    """
    Legacy teacher index view - redirects to new dashboard
    """
    return redirect('teacher_dashboard')

# Teacher Views
# Hiển thị thông tin lớp học hoặc các lựa chọn liên quan đến giáo viên.


@login_required
def t_clas(request, teacher_id, choice):
    from django.core.paginator import Paginator, EmptyPage, PageNotAnInteger
    
    teacher1 = get_object_or_404(Teacher, id=teacher_id)
    
<<<<<<< HEAD
    # Lấy tất cả assignments của giáo viên (bao gồm cả các kỳ khác nhau)
    assignments = Assign.objects.filter(
        teacher=teacher1
    ).select_related('class_id', 'subject', 'class_id__dept')
    
    # Debug removed
    
    # Lấy các tham số lọc từ request
    selected_year = request.GET.get('academic_year', '')
    selected_semester = request.GET.get('semester', '')
    
    # Debug removed
    
    # Áp dụng bộ lọc
    if selected_year and selected_semester and selected_semester.isdigit():
        # Lọc theo cả năm và kỳ cùng lúc để tránh nhầm lẫn
        semester_int = int(selected_semester)
        
        # Tìm các assignments có year_sem khớp với yêu cầu
        # Sử dụng property year_sem để lọc chính xác
        target_year_sem = f"{selected_year}.{semester_int}"
        # Debug removed
        
        # Lọc bằng cách kiểm tra academic_year và semester
        # Chỉ lấy assignments mà year_sem property khớp với target
        filtered_assignments = []
        for ass in assignments:
            if ass.year_sem == target_year_sem:
                filtered_assignments.append(ass.id)
        
        assignments = assignments.filter(id__in=filtered_assignments)
        # Debug removed
        
    elif selected_year:
        # Nếu chỉ chọn năm, tìm tất cả academic_year chứa năm đó
        assignments = assignments.filter(academic_year__icontains=selected_year)
        # Debug removed
    
    elif selected_semester and selected_semester.isdigit():
        # Nếu chỉ chọn kỳ
        semester_int = int(selected_semester)
        assignments = assignments.filter(semester=semester_int)
        # Debug removed
    
    # Hiển thị kết quả cuối cùng
    # Debug removed
    
    # Sắp xếp assignments
    assignments = assignments.order_by('class_id__dept__name', 'class_id__sem', 'class_id__section', 'subject__name')
    
    # Pagination - 10 items per page
    paginator = Paginator(assignments, 10)
    page = request.GET.get('page')
    
    try:
        assignments = paginator.page(page)
    except PageNotAnInteger:
        assignments = paginator.page(1)
    except EmptyPage:
        assignments = paginator.page(paginator.num_pages)
    
    # Lấy danh sách các năm học và học kỳ để hiển thị trong bộ lọc (tất cả assignments)
    all_assignments_for_filter = Assign.objects.filter(teacher=teacher1)
    
    # Lấy tất cả academic_year và extract năm từ chúng
    academic_year_strings = (
        all_assignments_for_filter
        .values_list('academic_year', flat=True)
        .distinct()
    )
    
    # Extract các năm từ academic_year (ví dụ: "2024-2025" -> ["2024", "2025"])
    years_set = set()
    for year_str in academic_year_strings:
        import re
        # Tìm tất cả số 4 chữ số trong academic_year
        years_found = re.findall(r'\d{4}', str(year_str))
        years_set.update(years_found)
    
    # Sắp xếp các năm giảm dần
    academic_years = sorted(list(years_set), reverse=True)
    
    # Debug: Xem các năm học có sẵn
    # Debug removed
    
    # Lấy các học kỳ có sẵn
    available_semesters = sorted(list(
        all_assignments_for_filter
        .values_list('semester', flat=True)
        .distinct()
    ))
    # Debug removed
    
    # Sử dụng học kỳ thực tế từ database hoặc fallback to 1-3
    semesters = available_semesters if available_semesters else range(1, 4)
    
    # Convert selected_semester to int for template comparison
    selected_semester_int = int(selected_semester) if selected_semester and selected_semester.isdigit() else None
=======
    # Get filter parameters
    selected_semester = request.GET.get('semester', '')
    selected_academic_year = request.GET.get('academic_year', '')
    
    # Start with all assignments for this teacher
    assignments = teacher1.assign_set.all()
    
    # Apply filters if provided
    if selected_semester:
        try:
            semester_int = int(selected_semester)
            assignments = assignments.filter(semester=semester_int)
        except ValueError:
            pass
    
    if selected_academic_year:
        # Filter assignments where the selected year matches the semester's year
        # For "2024-2025": semester 1,2,3 -> 2024.X, semester 1,2,3 of next year -> 2025.X
        from django.db.models import Q
        
        # Find assignments where the year should be displayed for the semester
        year_filter = Q()
        
        # For academic years like "2024-2025"
        # Semester 1: Sep-Jan -> belongs to first year (2024)
        # Semester 2: Feb-Jun -> belongs to second year (2025) 
        # Semester 3: Jul-Aug -> belongs to second year (2025)
        
        for assignment in teacher1.assign_set.all():
            academic_year_str = str(assignment.academic_year)
            import re
            years = re.findall(r'\b\d{4}\b', academic_year_str)
            
            if len(years) >= 2:  # Format like "2024-2025"
                first_year, second_year = years[0], years[1]
                
                # Determine which year this semester belongs to
                if assignment.semester == 1:
                    display_year = first_year
                else:  # semester 2 or 3
                    display_year = second_year
                    
                if display_year == selected_academic_year:
                    year_filter |= Q(id=assignment.id)
            else:  # Single year format like "2024"
                if selected_academic_year in academic_year_str:
                    year_filter |= Q(id=assignment.id)
        
        assignments = assignments.filter(year_filter)
    
    # Get available options for dropdowns
    all_assignments = teacher1.assign_set.all()
    available_semesters = sorted(set(all_assignments.values_list('semester', flat=True)))
    
    # Extract individual years from academic_year strings for dropdown
    # e.g., "2023-2024" -> [2023, 2024], "2024-2025" -> [2024, 2025]
    academic_years = all_assignments.values_list('academic_year', flat=True)
    individual_years = set()
    for year_str in academic_years:
        # Use regex to find all 4-digit years in the string
        import re
        years_found = re.findall(r'\b\d{4}\b', str(year_str))
        for year in years_found:
            individual_years.add(year)
    
    available_years = sorted(individual_years)
>>>>>>> e5072b0d
    
    context = {
        'teacher1': teacher1,
        'choice': choice,
        'assignments': assignments,
<<<<<<< HEAD
        'academic_years': academic_years,
        'semesters': semesters,
        'available_semesters': available_semesters,
        'selected_year': selected_year,
        'selected_semester': selected_semester,
        'selected_semester_int': selected_semester_int,
    }
=======
        'available_semesters': available_semesters,
        'available_years': available_years,
        'selected_semester': selected_semester,
        'selected_academic_year': selected_academic_year,
    }
    
>>>>>>> e5072b0d
    return render(request, 't_clas.html', context)

# Hiển thị danh sách các phiên thi (ExamSession) của một assignment (môn học/lớp/giáo viên).


@login_required
def t_marks_list(request, assign_id):
    assignment = get_object_or_404(Assign, id=assign_id)
    
    # Kiểm tra xem user hiện tại có phải là giáo viên của assignment này không
    if hasattr(assignment.teacher, 'user') and assignment.teacher.user and assignment.teacher.user != request.user:
        messages.error(request, _('Bạn không có quyền truy cập assignment này!'))
        return redirect('teacher_dashboard')
    
    # Lấy exam sessions của assignment này
    exam_sessions_list = ExamSession.objects.filter(assign=assignment)
    
    # Xử lý tạo bài kiểm tra mới
    if request.method == 'POST' and 'create_exam' in request.POST:
        from utils.constant import TEST_NAME_CHOICES
        exam_name = request.POST.get('exam_name')
        if exam_name:
            try:
                new_exam, created = ExamSession.objects.get_or_create(
                    assign=assignment,
                    name=exam_name,
                    defaults={'status': False}
                )
                if created:
                    messages.success(request, _('Bài kiểm tra "%(exam_name)s" đã được tạo thành công!') % {'exam_name': exam_name})
                else:
                    messages.warning(request, _('Bài kiểm tra "%(exam_name)s" đã tồn tại!') % {'exam_name': exam_name})
            except Exception as e:
                messages.error(request, _('Lỗi khi tạo bài kiểm tra: %(error)s') % {'error': str(e)})
        else:
            messages.error(request, _('Vui lòng nhập tên bài kiểm tra!'))
    
        return redirect('t_marks_list', assign_id=assign_id)
    
    from utils.constant import TEST_NAME_CHOICES
    
    # Thống kê bài kiểm tra
    total_exams = exam_sessions_list.count()
    completed_exams = exam_sessions_list.filter(status=True).count()
    pending_exams = total_exams - completed_exams
    
    context = {
        'assignment': assignment,
        'm_list': exam_sessions_list,
        'exam_names': TEST_NAME_CHOICES,
        'total_exams': total_exams,
        'completed_exams': completed_exams,
        'pending_exams': pending_exams,
    }
    return render(request, 't_marks_list.html', context)

# Hiển thị form nhập điểm cho các học sinh đang học môn học này trong lớp.
# Chỉ hiển thị học sinh đã đăng ký môn học (StudentSubject).


@login_required()
def t_marks_entry(request, marks_c_id):
    with transaction.atomic():
        exam_session = get_object_or_404(ExamSession, id=marks_c_id)
        assignment = exam_session.assign
        subject = assignment.subject
        class_obj = assignment.class_id

        # Debug removed
        
        # Lấy tất cả học sinh trong lớp này
        all_students_in_class = class_obj.student_set.all().order_by('name')
        
        # Pagination for student list
        from django.core.paginator import Paginator, PageNotAnInteger, EmptyPage
        students_total = all_students_in_class.count()
        paginator = Paginator(all_students_in_class, 20)  # 20 students per page
        page = request.GET.get('page')
        try:
            students_page = paginator.page(page)
        except PageNotAnInteger:
            students_page = paginator.page(1)
        except EmptyPage:
            students_page = paginator.page(paginator.num_pages)

        # Prefill current marks for each student (if any)
        for student in students_page:
            # Kiểm tra xem học sinh có đăng ký môn học này không
            try:
                student_subject = StudentSubject.objects.get(
                    student=student,
                    subject=subject
                )
                latest_mark = (
                    student_subject.marks_set
                    .filter(name=exam_session.name)
                    .order_by('-id')
                    .first()
                )
                student.current_mark = latest_mark.marks1 if latest_mark else 0
                student.is_registered = True
            except StudentSubject.DoesNotExist:
                student.current_mark = 0
                student.is_registered = False

        context = {
            'ass': assignment,
            'c': class_obj,
            'mc': exam_session,
            'students_total': students_total,
            'students_page': students_page,
            'dept1': class_obj.dept,  # Thêm dept1 cho template
            'is_edit_mode': False,
        }
        return render(request, 't_marks_entry.html', context)

# Xử lý dữ liệu điểm số được nhập từ form.
# Lưu điểm cho từng học sinh vào database.
# Đánh dấu trạng thái phiên thi là đã hoàn thành.


@login_required()
def marks_confirm(request, marks_c_id):
    with transaction.atomic():
        exam_session = get_object_or_404(ExamSession, id=marks_c_id)
        assignment = exam_session.assign
        subject = assignment.subject
        class_object = assignment.class_id

        # Chỉ xử lý điểm cho những học sinh đã đăng ký môn học
        for student in class_object.student_set.all():
            student_mark = request.POST.get(student.USN)
            if student_mark is not None:  # Chỉ xử lý nếu có điểm được gửi
                try:
                    student_subject = StudentSubject.objects.get(
                        subject=subject, student=student)
                    marks_instance, _ = student_subject.marks_set.get_or_create(
                        name=exam_session.name)
                    marks_instance.marks1 = student_mark
                    marks_instance.save()
                except StudentSubject.DoesNotExist:
                    # Bỏ qua học sinh chưa đăng ký môn học
                    continue
        exam_session.status = True
        exam_session.save()

    return HttpResponseRedirect(reverse('t_marks_list', args=(assignment.id,)))

# Hiển thị form để chỉnh sửa điểm của các học sinh đang học môn học này trong lớp.
# Chỉ hiển thị học sinh đã đăng ký môn học (StudentSubject).
# Cho phép giáo viên cập nhật lại điểm số đã nhập.


@login_required()
def edit_marks(request, marks_c_id):
    with transaction.atomic():
        exam_session = get_object_or_404(ExamSession, id=marks_c_id)
        # Reuse t_marks_entry UI with prefilled marks
        assignment = exam_session.assign
        subject = assignment.subject
        class_object = assignment.class_id

        # Lấy tất cả học sinh trong lớp này
        all_students_in_class = class_object.student_set.all().order_by('name')

        # Pagination
        from django.core.paginator import Paginator, PageNotAnInteger, EmptyPage
        students_total = all_students_in_class.count()
        paginator = Paginator(all_students_in_class, 20)
        page = request.GET.get('page')
        try:
            students_page = paginator.page(page)
        except PageNotAnInteger:
            students_page = paginator.page(1)
        except EmptyPage:
            students_page = paginator.page(paginator.num_pages)

        # Prefill marks
        for student in students_page:
            # Kiểm tra xem học sinh có đăng ký môn học này không
            try:
                student_subject = StudentSubject.objects.get(
                    student=student,
                    subject=subject
                )
                latest_mark = (
                    student_subject.marks_set
                    .filter(name=exam_session.name)
                    .order_by('-id')
                    .first()
                )
                student.current_mark = latest_mark.marks1 if latest_mark else 0
                student.is_registered = True
            except StudentSubject.DoesNotExist:
                student.current_mark = 0
                student.is_registered = False

        context = {
            'ass': assignment,
            'c': class_object,
            'mc': exam_session,
            'students_total': students_total,
            'students_page': students_page,
            'dept1': class_object.dept,
            'is_edit_mode': True,
        }
        return render(request, 't_marks_entry.html', context)


@login_required()
def t_timetable(request, teacher_id):
    with transaction.atomic():
        teacher = get_object_or_404(Teacher, id=teacher_id)

        # Allow owner teacher OR staff/superuser to view
        if teacher.user != request.user and not (
            getattr(request.user, 'is_staff', False) or getattr(request.user, 'is_superuser', False)
        ):
            messages.error(request, _(TIMETABLE_ACCESS_DENIED_MESSAGE))
            return redirect('teacher_dashboard')

        asst = AssignTime.objects.filter(assign__teacher_id=teacher_id)

        # Filters
        year = request.GET.get('academic_year')
        sem = request.GET.get('semester')
        start_date = request.GET.get('start_date')
        end_date = request.GET.get('end_date')

        today = timezone.now().date()
        if not year:
            year = determine_academic_year_start(today)
        if not sem:
            sem = str(determine_semester(today))

        # Get date range from semester if not explicitly provided
        if not (start_date and end_date) and year and sem and sem.isdigit():
            from utils.date_utils import get_semester_date_range
            try:
                start, end = get_semester_date_range(year, int(sem))
                # Convert to string for template
                start_date = start.strftime("%Y-%m-%d")
                end_date = end.strftime("%Y-%m-%d")
            except (ValueError, IndexError):
                start = end = None
        else:
            # Parse explicit date range
            try:
                start = datetime.strptime(start_date, "%Y-%m-%d").date() if start_date else None
                end = datetime.strptime(end_date, "%Y-%m-%d").date() if end_date else None
            except ValueError:
                start = end = None

        # Apply filters
        if year:
            asst = asst.filter(assign__academic_year__icontains=year)
        if sem and sem.isdigit():
            asst = asst.filter(assign__semester=int(sem))
            
        # Get week dates first
        week_start_str = request.GET.get('week_start')
        try:
            base_date = datetime.strptime(week_start_str, "%Y-%m-%d").date() if week_start_str else today
        except ValueError:
            base_date = today

        monday_start = base_date - timedelta(days=base_date.weekday())
        days = [day[0] for day in DAYS_OF_WEEK]  # Define days early
        day_to_date = {
            day_name: (monday_start + timedelta(days=idx)).strftime('%Y-%m-%d')
            for idx, day_name in enumerate(days)
        }
        prev_week_start = (monday_start - timedelta(days=7)).strftime('%Y-%m-%d')
        next_week_start = (monday_start + timedelta(days=7)).strftime('%Y-%m-%d')

        # Filter by date range if provided
        if start and end:
            # Convert day names to dates for the current week
            day_dates = {
                day: datetime.strptime(day_to_date[day], "%Y-%m-%d").date()
                for day in days
            }
            # Only keep assignments whose day falls within the date range
            asst = asst.filter(day__in=[
                day for day, date in day_dates.items()
                if start <= date <= end
            ])





        # Slots + Break/Lunch
        base_slots = [slot[0] for slot in TIME_SLOTS]
        time_slots = []
        for slot in base_slots:
            time_slots.append(slot)
            if slot == '9:30 - 10:30':
                time_slots.append(BREAK_PERIOD)
            elif slot == '12:40 - 1:30':
                time_slots.append(LUNCH_PERIOD)

        # Build timetable (match student structure exactly)
        timetable = {day: {slot: None for slot in time_slots} for day in days}
        for at in asst:
            if at.day in timetable and at.period in timetable[at.day]:
                timetable[at.day][at.period] = {
                    'subject': at.assign.subject,
                    'teacher': at.assign.teacher,
                    'assignment': at.assign
                }

        # Year options cho filter
        year_options = (
            AssignTime.objects
            .filter(assign__teacher_id=teacher_id)
            .values_list('assign__academic_year', flat=True)
            .distinct()
            .order_by('assign__academic_year')
        )

        context = {
            'teacher': teacher,  # Add teacher object
            'timetable': timetable,
            'days': days,
            'day_to_date': day_to_date,
            'time_slots': time_slots,  # Keep same name as template expects
            'week_start': monday_start.strftime('%Y-%m-%d'),
            'prev_week_start': prev_week_start,
            'next_week_start': next_week_start,

            'academic_year': year,
            'semester': sem,
            'year_options': list(year_options),
            'today': today.strftime('%Y-%m-%d'),
            'start_date': start_date if start_date else '',
            'end_date': end_date if end_date else '',
        }
        return render(request, 't_timetable.html', context)


@login_required()
def free_teachers(request, asst_id):
    with transaction.atomic():
        # Get the assignment time that needs replacement
        asst = get_object_or_404(AssignTime, id=asst_id)

        # Get the subject that needs to be taught
        required_subject = asst.assign.subject

        # Get unique teachers who teach in the same class (avoid duplicates)
        # Using distinct() because a teacher can have multiple assignments in the same class
        # Example: "phan thanh thắng" teaches 4 subjects in "SOICT : 2 a" class
        # Without distinct(), he would appear 4 times instead of 1
        t_list = Teacher.objects.filter(
            assign__class_id=asst.assign.class_id
        ).distinct()

        ft_list = []
        teachers_without_knowledge = []

        for t in t_list:
            # Get all teaching times for this teacher
            at_list = AssignTime.objects.filter(assign__teacher=t)

            # Check if teacher is free at the required time
            is_busy = any([
                True if at.period == asst.period and at.day == asst.day
                else False for at in at_list
            ])

            # Check if teacher has knowledge of the required subject
            has_subject_knowledge = t.assign_set.filter(
                subject=required_subject).exists()

            if not is_busy:
                if has_subject_knowledge:
                    ft_list.append(t)
                else:
                    teachers_without_knowledge.append(t)

        # Add warning message if no teachers available
        if not ft_list:
            messages.warning(request, _(
                FREE_TEACHERS_NO_AVAILABLE_TEACHERS_MESSAGE))

        return render(request, 'free_teachers.html', {
            'ft_list': ft_list,
            'required_subject': required_subject,
            'assignment_time': asst,
            'teachers_without_knowledge': teachers_without_knowledge,
            'total_teachers_checked': len(t_list),
            'available_teachers_count': len(ft_list)
        })


# Hiển thị danh sách các ngày đã điểm danh và tạo mới danh sách điểm danh theo ngày (nếu cần)
@login_required
def t_class_date(request, assign_id):
    assign = get_object_or_404(Assign, id=assign_id)
    now = timezone.now()
    att_list = assign.attendanceclass_set.all().order_by('-date')
    selected_assc = None
    class_obj = assign.class_id
    has_students = class_obj.student_set.exists()
    students = class_obj.student_set.all() if has_students else []
    
    # Thêm thống kê điểm danh cho mỗi buổi học
    att_list_with_stats = []
    for att_class in att_list:
        attendance_records = Attendance.objects.filter(
            attendanceclass=att_class, 
            subject=assign.subject
        )
        stats = _calculate_attendance_statistics(attendance_records)
        
        att_class.total_students = stats['total_students']
        att_class.present_students = stats['present_students']
        att_class.absent_students = stats['absent_students']
        att_class.attendance_percentage = stats['attendance_percentage']
        att_list_with_stats.append(att_class)

    if request.method == 'POST' and 'create_attendance' in request.POST:
        date_str = request.POST.get('attendance_date')
        try:
            attendance_date = timezone.datetime.strptime(
                date_str, DATE_FORMAT).date()
            if not AttendanceClass.objects.filter(assign=assign, date=attendance_date).exists():
                with transaction.atomic():
                    AttendanceClass.objects.create(
                        assign=assign,
                        date=attendance_date,
                        status=0  # Not Marked
                    )
            selected_assc = AttendanceClass.objects.get(
                assign=assign, date=attendance_date)
        except ValueError:
            messages.error(request, _(
                'Invalid date format. Please use YYYY-MM-DD.'))
            return redirect('t_class_date', assign_id=assign.id)

    elif request.method == 'POST' and 'confirm_attendance' in request.POST:
        assc_id = request.POST.get('assc_id')
        assc = get_object_or_404(AttendanceClass, id=assc_id)
        subject = assign.subject

        with transaction.atomic():
            for student in students:
                status_str = request.POST.get(student.USN)
                status = status_str == 'present'
                attendance_obj, created = Attendance.objects.get_or_create(
                    student=student,
                    subject=subject,
                    attendanceclass=assc,
                    date=assc.date,
                    defaults={'status': status}
                )
                if not created:
                    attendance_obj.status = status
                    attendance_obj.save()
            assc.status = 1  # Marked
            assc.save()
        messages.success(request, _('Attendance successfully recorded.'))
        return HttpResponseRedirect(reverse('t_class_date', args=(assign.id,)))

    elif request.method == 'POST' and 'select_attendance' in request.POST:
        assc_id = request.POST.get('assc_id')
        selected_assc = get_object_or_404(AttendanceClass, id=assc_id)

    # Thêm thông tin chi tiết về lớp học
    class_info = {
        'class_id': class_obj.id,
        'department': class_obj.dept.name,
        'section': class_obj.section,
        'semester': class_obj.sem,
        'total_students': len(students),
        'subject': assign.subject.name,
        'subject_code': assign.subject.id,
        'teacher': assign.teacher.name,
    }

    context = {
        'assign': assign,
        'att_list': att_list_with_stats,
        'today': now.date(),
        'selected_assc': selected_assc,
        'c': class_obj,
        'has_students': has_students,
        'students': students,
        'class_info': class_info,
    }
    return render(request, 't_class_date.html', context)

# Thông tin điểm danh


@login_required
def t_attendance(request, ass_c_id):
    assc = get_object_or_404(AttendanceClass, id=ass_c_id)
    assign = assc.assign
    class_obj = assign.class_id
    students = class_obj.student_set.all()
    total_students_in_class = students.count()
    
    # Thêm thông tin chi tiết về lớp học
    class_info = {
        'class_id': class_obj.id,
        'department': class_obj.dept.name,
        'section': class_obj.section,
        'semester': class_obj.sem,
        'total_students': total_students_in_class,
        'subject': assign.subject.name,
        'subject_code': assign.subject.id,
        'teacher': assign.teacher.name,
        'date': assc.date,
    }

    context = {
        'ass': assign,
        'c': class_obj,
        'assc': assc,
        'students': students,
        'total_students_in_class': total_students_in_class,
        'class_info': class_info,
    }
    return render(request, 't_attendance.html', context)

# View xử lý xác nhận điểm danh


@login_required
def confirm(request, ass_c_id):
    assc = get_object_or_404(AttendanceClass, id=ass_c_id)
    assign = assc.assign
    subject = assign.subject
    class_obj = assign.class_id
    has_students = class_obj.student_set.exists()  # Check if students exist
    students = class_obj.student_set.all() if has_students else [
    ]  # Fetch students only if needed

    with transaction.atomic():
        for student in students:
            status_str = request.POST.get(student.USN)
            status = status_str == 'present'
            attendance_obj, created = Attendance.objects.get_or_create(
                student=student,
                subject=subject,
                attendanceclass=assc,
                date=assc.date,
                defaults={'status': status}
            )
            if not created:
                attendance_obj.status = status
                attendance_obj.save()
        assc.status = 1  # Marked
        assc.save()

    messages.success(request, _('Attendance successfully recorded.'))
    return HttpResponseRedirect(reverse('t_class_date', args=(assc.assign.id,)))

# View hiển thị giao diện chỉnh sửa điểm danh


@login_required
def edit_att(request, ass_c_id):
    assc = get_object_or_404(AttendanceClass, id=ass_c_id)
    assign = assc.assign
    subject = assign.subject
    att_list = Attendance.objects.filter(attendanceclass=assc, subject=subject)
    class_obj = assign.class_id
    
    # Thêm thông tin chi tiết về lớp học và thống kê
    stats = _calculate_attendance_statistics(att_list)
    
    context = {
        'assc': assc,
        'att_list': att_list,
        'assign': assign,
        'class_obj': class_obj,
        'total_students': stats['total_students'],
        'present_students': stats['present_students'],
        'absent_students': stats['absent_students'],
    }
    return render(request, 't_edit_att.html', context)

# View hiển thị danh sách điểm danh


@login_required
def view_att(request, ass_c_id):
    assc = get_object_or_404(AttendanceClass, id=ass_c_id)
    assign = assc.assign
    subject = assign.subject
    att_list = Attendance.objects.filter(attendanceclass=assc, subject=subject)
    class_obj = assign.class_id
    
    # Tính toán thống kê điểm danh
    stats = _calculate_attendance_statistics(att_list)
    
    # Thêm thông tin chi tiết về lớp học
    class_info = {
        'class_id': class_obj.id,
        'department': class_obj.dept.name,
        'section': class_obj.section,
        'semester': class_obj.sem,
        'subject': assign.subject.name,
        'subject_code': assign.subject.id,
        'teacher': assign.teacher.name,
        'date': assc.date,
    }
    
    context = {
        'assc': assc,
        'att_list': att_list,
        'assign': assign,
        'total_students': stats['total_students'],
        'present_students': stats['present_students'],
        'absent_students': stats['absent_students'],
        'attendance_percentage': stats['attendance_percentage'],
        'class_info': class_info,
    }
    return render(request, 't_view_att.html', context)

#hiển thị báo cáo học tập của học sinh trong một lớp học cụ thể.

@login_required()
def t_report(request, assign_id):
    ass = get_object_or_404(Assign, id=assign_id)
    sc_list = []
    
    # Get class information
    class_obj = ass.class_id
    subject_obj = ass.subject
    
    # Statistics counters
    # Đếm học sinh có điểm danh tốt (≥75%)
    good_attendance_count = 0
    # Đếm học sinh có CIE đạt chuẩn (≥25)
    good_cie_count = 0
    # Đếm học sinh cần hỗ trợ (điểm danh <75% HOẶC CIE <25)
    need_support_count = 0
    
    for stud in class_obj.student_set.all():
        student_subjects = StudentSubject.objects.filter(student=stud, subject=subject_obj)
        if student_subjects.exists():
            # If student is registered for this subject, add to list
            student_subject = student_subjects.first()
            sc_list.append(student_subject)
            
            # Calculate statistics with error handling
            try:
                attendance = student_subject.get_attendance()
            except:
                attendance = 0
                
            try:
                cie = student_subject.get_cie()
            except:
                cie = 0
            
            # Count statistics
            if attendance >= ATTENDANCE_STANDARD:
                good_attendance_count += 1
            if cie >= CIE_STANDARD:
                good_cie_count += 1
            if attendance < ATTENDANCE_STANDARD or cie < CIE_STANDARD:
                need_support_count += 1
    
    # Calculate pass rate
    total_students = len(sc_list)
    pass_rate = 100 if total_students == 0 else round((total_students - need_support_count) / total_students * 100)
    
    context = {
        'sc_list': sc_list,
        'class_obj': class_obj,
        'subject_obj': subject_obj,
        'assignment': ass,
        'good_attendance_count': good_attendance_count,
        'good_cie_count': good_cie_count,
        'need_support_count': need_support_count,
        'pass_rate': pass_rate,
        'ATTENDANCE_STANDARD': ATTENDANCE_STANDARD,
        'CIE_STANDARD': CIE_STANDARD,
        'attendance_success_label': f"≥{ATTENDANCE_STANDARD}%",
        'attendance_danger_label': f"<{ATTENDANCE_STANDARD}%",
        'cie_success_label': f"≥{CIE_STANDARD}",
        'cie_danger_label': f"<{CIE_STANDARD}",
    }
    
    return render(request, 't_report.html', context)

@login_required
def view_students(request, assign_id):
    """
    View danh sách sinh viên và điểm tổng của họ trong một assignment
    """
    assignment = get_object_or_404(Assign, id=assign_id)
    
    # Kiểm tra xem user hiện tại có phải là giáo viên của assignment này không
    if hasattr(assignment.teacher, 'user') and assignment.teacher.user and assignment.teacher.user != request.user:
        messages.error(request, _('Bạn không có quyền truy cập assignment này!'))
        return redirect('teacher_dashboard')
    
    # Lấy danh sách sinh viên trong lớp
    students = assignment.class_id.student_set.all().order_by('name')
    
    # Lấy thông tin điểm và điểm danh cho từng sinh viên
    students_data = []
    for student in students:
        # Kiểm tra xem sinh viên có đăng ký môn học này không
        try:
            student_subject = StudentSubject.objects.get(
                student=student,
                subject=assignment.subject
            )
            
            # Lấy tất cả điểm của sinh viên
            marks = student_subject.marks_set.all().order_by('name')
            total_marks = sum(mark.marks1 for mark in marks)
            
            # Lấy thông tin điểm danh
            attendance_records = Attendance.objects.filter(
                student=student,
                subject=assignment.subject
            )
            total_classes = attendance_records.count()
            attended_classes = attendance_records.filter(status=True).count()
            attendance_percentage = round((attended_classes / total_classes * 100), 2) if total_classes > 0 else 0
            
            # Tính CIE
            marks_list = [mark.marks1 for mark in marks]
            cie_score = math.ceil(sum(marks_list[:CIE_CALCULATION_LIMIT]) / CIE_DIVISOR) if marks_list else 0
            
        except StudentSubject.DoesNotExist:
            # Sinh viên chưa đăng ký môn học
            marks = []
            total_marks = 0
            attendance_percentage = 0
            cie_score = 0
            total_classes = 0
            attended_classes = 0
        
        students_data.append({
            'student': student,
            'marks': marks,
            'total_marks': total_marks,
            'attendance_percentage': attendance_percentage,
            'cie_score': cie_score,
            'total_classes': total_classes,
            'attended_classes': attended_classes,
            'is_registered': hasattr(locals(), 'student_subject'),
        })
    
    # Pagination
    from django.core.paginator import Paginator, PageNotAnInteger, EmptyPage
    paginator = Paginator(students_data, 25)  # 25 students per page
    page = request.GET.get('page')
    try:
        students_page = paginator.page(page)
    except PageNotAnInteger:
        students_page = paginator.page(1)
    except EmptyPage:
        students_page = paginator.page(paginator.num_pages)
    
    context = {
        'assignment': assignment,
        'students_page': students_page,
        'students_total': len(students_data),
        'class_obj': assignment.class_id,
        'subject': assignment.subject,
    }
    
    return render(request, 't_view_students.html', context)<|MERGE_RESOLUTION|>--- conflicted
+++ resolved
@@ -106,8 +106,7 @@
     from django.core.paginator import Paginator, EmptyPage, PageNotAnInteger
     
     teacher1 = get_object_or_404(Teacher, id=teacher_id)
-    
-<<<<<<< HEAD
+
     # Lấy tất cả assignments của giáo viên (bao gồm cả các kỳ khác nhau)
     assignments = Assign.objects.filter(
         teacher=teacher1
@@ -206,7 +205,6 @@
     
     # Convert selected_semester to int for template comparison
     selected_semester_int = int(selected_semester) if selected_semester and selected_semester.isdigit() else None
-=======
     # Get filter parameters
     selected_semester = request.GET.get('semester', '')
     selected_academic_year = request.GET.get('academic_year', '')
@@ -273,13 +271,11 @@
             individual_years.add(year)
     
     available_years = sorted(individual_years)
->>>>>>> e5072b0d
     
     context = {
         'teacher1': teacher1,
         'choice': choice,
         'assignments': assignments,
-<<<<<<< HEAD
         'academic_years': academic_years,
         'semesters': semesters,
         'available_semesters': available_semesters,
@@ -287,14 +283,12 @@
         'selected_semester': selected_semester,
         'selected_semester_int': selected_semester_int,
     }
-=======
         'available_semesters': available_semesters,
         'available_years': available_years,
         'selected_semester': selected_semester,
         'selected_academic_year': selected_academic_year,
     }
     
->>>>>>> e5072b0d
     return render(request, 't_clas.html', context)
 
 # Hiển thị danh sách các phiên thi (ExamSession) của một assignment (môn học/lớp/giáo viên).
