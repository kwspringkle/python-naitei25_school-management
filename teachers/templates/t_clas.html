--- conflicted
+++ resolved
@@ -2,22 +2,7 @@
 {% load i18n %}
 
 {% block content %}
-<<<<<<< HEAD
-
-<div class="card mb-3">
-  <div class="card-header">
-    <i class="fas fa-filter"></i>
-    <b>Filter</b>
-  </div>
-  <div class="card-body">
-    <form method="get" class="row">
-      <div class="col-md-4">
-        <label for="academic_year" class="form-label">Academic Year</label>
-        <select name="academic_year" id="academic_year" class="form-control">
-          <option value="">-- All --</option>
-          {% for year in academic_years %}
-            <option value="{{ year }}" {% if selected_year == year %}selected{% endif %}>{{ year }}</option>
-=======
+
 <h1>{% trans "List of Classes" %}</h1>
 
 <!-- Filter Form -->
@@ -35,18 +20,15 @@
             <option value="{{ sem_option }}" {% if sem_option == selected_semester %}selected{% endif %}>
               {% trans "Semester" %} {{ sem_option }}
             </option>
->>>>>>> e5072b0d
           {% endfor %}
         </select>
       </div>
       <div class="col-md-4">
-<<<<<<< HEAD
         <label for="semester" class="form-label">Semester</label>
         <select name="semester" id="semester" class="form-control">
           <option value="">-- All --</option>
           {% for sem in semesters %}
             <option value="{{ sem }}" {% if selected_semester_int == sem %}selected{% endif %}>{{ sem }}</option>
-=======
         <label for="academic_year" class="form-label">{% trans "Academic Year" %}</label>
         <select name="academic_year" id="academic_year" class="form-control">
           <option value="">{% trans "All Years" %}</option>
@@ -54,23 +36,19 @@
             <option value="{{ year_option }}" {% if year_option == selected_academic_year %}selected{% endif %}>
               {{ year_option }}
             </option>
->>>>>>> e5072b0d
           {% endfor %}
         </select>
       </div>
       <div class="col-md-4 d-flex align-items-end">
         <button type="submit" class="btn btn-primary me-2">
-<<<<<<< HEAD
           <i class="fas fa-search mr-2"></i>Search
         </button>
         <a href="{% url 't_clas' teacher1.id choice %}" class="btn btn-secondary">
           <i class="fas fa-redo mr-2"></i>Reset
-=======
           <i class="fas fa-search"></i> {% trans "Filter" %}
         </button>
         <a href="{% url 't_clas' teacher1.id choice %}" class="btn btn-outline-secondary">
           <i class="fas fa-times"></i> {% trans "Clear" %}
->>>>>>> e5072b0d
         </a>
       </div>
     </form>
@@ -78,11 +56,9 @@
 </div>
 
 <div class="card mb-3">
-<<<<<<< HEAD
   <div class="card-header">
     <i class="fas fa-table"></i>
     <b>List of Courses</b>
-=======
   <div class="card-header d-flex justify-content-between align-items-center">
     <h5 class="mb-0">
       {% if selected_semester or selected_academic_year %}
@@ -103,7 +79,6 @@
         <i class="fas fa-filter"></i> {% trans "Filtered" %}
       </span>
     {% endif %}
->>>>>>> e5072b0d
   </div>
   <div class="card-body">
     <div class="table-responsive">
@@ -118,7 +93,6 @@
         </thead>
         <tbody>
           {% for ass in assignments %}
-<<<<<<< HEAD
             <tr>
               <td>{{ ass.class_id.dept.name }} : {{ ass.class_id.sem }} {{ ass.class_id.section }}</td>
               <td>{{ ass.subject.name }}</td>
@@ -150,7 +124,6 @@
             <tr>
               <td colspan="4" class="text-center">No courses available</td>
             </tr>
-=======
           <tr>
             <td>{{ ass.class_id }}</td>
             <td>{{ ass.subject }}</td>
@@ -192,7 +165,6 @@
               {% endif %}
             </td>
           </tr>
->>>>>>> e5072b0d
           {% endfor %}
         </tbody>
       </table>
